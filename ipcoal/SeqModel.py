--- conflicted
+++ resolved
@@ -122,7 +122,7 @@
 
         # empty array to store traversal order (ints between 1 - nnodes+1)
         traversal = np.zeros(tree.nnodes, dtype=int)
-        
+
         # store edge lengths
         brlens = np.zeros(tree.nnodes + 1)
 
@@ -159,17 +159,9 @@
         # run jitted funcs on arrays. Returns an array in traversal order.
         seqs = jevolve(self.Q, seqs, traversal, brlens, relate, seed)
 
-<<<<<<< HEAD
-        # run jitted funcs on arrays
-        if seed:
-            seqs = jevolve(self.Q, seqs, idxs, brlens, relate, seed)
-        if not seed:
-            seqs = jevolve_noseed(self.Q, seqs, idxs, brlens, relate)
-        return seqs[:tree.ntips]
-=======
         # reorder seqs array alphanumeric tip-name order
         return seqs[1:tree.ntips + 1]
->>>>>>> 47b87dee
+
 
 
     def close(self):
@@ -198,7 +190,7 @@
     jitted function to sample substitutions on edges
     """
     np.random.seed(seed)
-    
+
     # traverse tree from root to tips [44, 43, 24, 22, 42, ... 2, 1]
     # there is no zero value in traversal b/c they are msprime node names.
     # Thus seqs[0] is used to store the starting sequence.
@@ -214,19 +206,6 @@
         probmat = jevolve_branch_probs(bl * Q)
 
         # apply evolution to parent sequence to get child sequence
-        seqs[idx] = jsubstitute(seqs[pidx], probmat)
-    return seqs
-
-
-@njit
-def jevolve_noseed(Q, seqs, idxs, brlens, relate):
-    """
-    jitted function to sample substitutions on edges
-    """
-    for idx in idxs:
-        bl = brlens[idx]
-        pidx = relate[idx, 1]
-        probmat = jevolve_branch_probs(bl * Q)
         seqs[idx] = jsubstitute(seqs[pidx], probmat)
     return seqs
 
