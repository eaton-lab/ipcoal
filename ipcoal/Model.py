#!/usr/bin/env python

"""
Generate large database of site counts from coalescent simulations
based on msprime + toytree for using in machine learning algorithms.
"""

# imports for py3 compatibility
from __future__ import print_function
from builtins import range

# imports
import sys
import numpy as np
import pandas as pd
import msprime as ms
import toytree
# import warnings

from .utils import get_all_admix_edges, ipcoalError, calculate_pairwise_dist
from .TreeInfer import TreeInfer
from .Writer import Writer
from .SeqModel import SeqModel
from .SeqGen import SeqGen

# set global display preference to make tree columns look nice
pd.set_option("max_colwidth", 28)



class Model:
    """
    An ipcoal.Model object for defining demographic models for coalesent 
    simulation in msprime. 
    """
    def __init__(
        self,
        tree,
        Ne=10000,   
        admixture_edges=None,
        admixture_type=0,
        nsamples=1,
        mut=1e-8,
        recomb=1e-9,
        recomb_map=None,
        seed=None,
        seed_mutations=None,
        substitution_model=None,
        debug=False,
        **kwargs,
        ):

        """
        Takes an input topology with edge lengths in units of generations
        entered as either a newick string or as a Toytree object, and defines
        a demographic model based on Ne (or Ne mapped to tree nodes) and 
        admixture edge arguments. Genealogies and sequence data is then 
        generated with msprime and seq-gen, respectively.

        Parameters:
        -----------
        tree: (str)
            A newick string or Toytree object of a species tree with edges in
            coalescent units.

        admixture_edges (list, tuple):
            A list of admixture events in the 'admixture interval' format:
            (source, dest, (edge_min, edge_max), (rate_min, rate_max)).
            e.g., (3, 5, 0.5, 0.01)
            e.g., (3, 5, (0.5, 0.5), (0.05, 0.5))
            e.g., (1, 3, (0.1, 0.9), 0.05)
            The source sends migrants to destination **backwards in time.**
            The edge min, max are *proportions* of the length of the edge that
            overlaps between source and dest edges over which admixture can
            occur. If None then default values of 0.25 and 0.75 are used,
            meaning introgression can occur over the middle 50% of the edge.
            The rate min, max are migration rates or proportions that will be
            either a single value or sampled from a range. For 'rate' details
            see the 'admixture type' parameter.

        admixture_type (str, int):
            Either "pulsed" (0; default) or "interval" (1).
            If "pulsed" then admixture occurs at a single time point
            selected uniformly from the admixture interval (e.g., (0.1, 0.9)
            can select over 90% of the overlapping edge; (0.5, 0.5) would only
            allow admixture at the midpoint). The 'rate' parameter is the
            proportion of one population that will be introgressed into the
            other.
            If "interval" then admixture occurs uniformly over the entire
            admixture interval and 'rate' is a constant migration rate over
            this time period.

        Ne (float, int): default=10000
            The effective population size. This value will be set to all edges
            of the tree. If you want to set different Ne values to different
            edges then you should add Ne node attributes to your input tree
            which will override the global value at those nodes. For example, 
            if you set Ne=5000, and on your tree set Ne values for a few nodes
            with (tre.set_node_values("Ne", {1:1000, 2:10000})) then all edges
            will use Ne=5000 except those nodes.

        mut (float): default=1e-8
            The per-site per-generation mutation rate

        recomb (float): default=1e-9
            The per-site per-generation recombination rate.

        recomb_map (DataFrame): default=None
            A recombination map in hapmap format as a pandas dataframe.
            Columns should be as desired by msprime.

            Example:
            Chromosome\tPosition\tRate\tMap\n
            chr1\t0\t0\t0\n
            chr1\t55550\t2.981822\t0.000000

        seed (int):
            Random number generator used for msprime (and seqgen unless a 
            separate seed is set for seed_mutations.

        nsamples (int or list):
            An integer for the number of samples from each lineage, or a list
            of the number of samples from each lineage ordered by the tip
            order of the tree when plotted.

        seed_mutations (int):
            Random number generator used for seq-gen. If not set then the
            generic seed is used for both msprime and seq-gen.

        substitution_model (dict):
            A dictionary of arguments to the markov process mutation model.
            example:
            substitution_model = {
                state_frequencies=[0.25, 0.25, 0.25, 0.25],
                kappa=3,
                gamma=4,
            }
        """
        # legacy support warning messages
        self._legacy_support(kwargs)

        # initialize random seed for msprime and seq-gen
        self.random = np.random.RandomState(seed)
        self.random_mut = (
            np.random.RandomState(seed_mutations) if seed_mutations 
            else self.random
        )

        # hidden argument to turn on debugging
        self._debug = debug

        # parse the input tree (and store original)
        if isinstance(tree, toytree.Toytree.ToyTree):
            self.treeorig = tree
            self.tree = self.treeorig.copy()
        elif isinstance(tree, str):
            self.treeorig = toytree.tree(tree)
            self.tree = self.treeorig.copy()
        else:
            raise TypeError("input tree must be newick str or Toytree object")

        # expand nsamples to ordered list, e.g., [2, 1, 1, 2, 10, 10]
        self.ntips = len(self.tree)
        if isinstance(nsamples, int):
            self.nsamples = [int(nsamples) for i in range(self.ntips)]
            self.nstips = int(nsamples) * self.ntips
        else:
            assert isinstance(nsamples, (list, tuple)), (
                "nsamples should be a list")
            assert len(nsamples) == self.ntips, (
                "nsamples list should be same length as ntips in tree.")
            self.nsamples = nsamples
            self.nstips = sum(self.nsamples)

        # store sim params: fixed mut, Ne, recomb
        self.mut = mut
        self.recomb = recomb
        self.recomb_map = (ms.RecombinationMap(recomb_map[0], recomb_map[1]) if recomb_map else None)


        # global Ne will be overwritten by Ne attrs in .tree. This sets node.Ne
        self.Ne = Ne
        self._get_Ne()

        # store tip names for renaming on the ms tree (ntips * nsamples)
        _tlabels = self.tree.get_tip_labels()
        if nsamples == 1:
            self.tipdict = {i: j for (i, j) in enumerate(_tlabels)}
            self.sampledict = {i: j for (i, j) in zip(_tlabels, self.nsamples)}
        else:
            self.tipdict = {}
            self.sampledict = {}
            idx = 0
            for tip, ns in zip(_tlabels, self.nsamples):
                for nidx in range(ns):
                    self.tipdict[idx] = "{}-{}".format(tip, nidx)
                    idx += 1
                self.sampledict[tip] = ns

        # dictionary of tip heights
        self.tip_to_heights = self.tree.get_feature_dict("name", "height")
        self.tip_to_heights = {
            i: j for (i, j) in self.tip_to_heights.items() if i in _tlabels}
        self._tips_are_ultrametric = (
            len(set(self.tip_to_heights.values())) == 1)

        # alphanumeric ordered tip names -- order of printing to seq files
        self.alpha_ordered_names = sorted(self.tipdict.values())

        # for reordering seq array (in 1-indexed tip order) to alpha tipnames
        self._order = {
            i: self.alpha_ordered_names.index(j) for (i, j) 
            in self.tipdict.items()
        }

        # check formats of admixture args
        self.admixture_edges = (admixture_edges if admixture_edges else [])
        self.admixture_type = (1 if admixture_type in (1, "interval") else 0)
        if self.admixture_edges:
            if not isinstance(self.admixture_edges[0], (list, tuple)):
                self.admixture_edges = [self.admixture_edges]
            for edge in self.admixture_edges:
                if len(edge) != 4:
                    raise ValueError(
                        "admixture edges should each be a tuple with 4 values")
        self.aedges = (
            0 if not self.admixture_edges else len(self.admixture_edges))

        # demography info to fill
        self.ms_migrate = []
        self.ms_migtime = []
        self.ms_demography = set()
        self.ms_popconfig = ms.PopulationConfiguration()

        # get migration time, rate {mrates: [], mtimes: []}
        self._get_migration()

        # get .ms_demography dict for msprime input
        self._get_demography()

        # get .ms_popconfig as msprime input
        self._get_popconfig()

        # this is used when tips are not ultrametric
        self._get_nsamples()

        # to hold the model outputs
        self.df = None
        self.seqs = None

        # check substitution model kwargs and assert it is a dict
        self.substitution_model = substitution_model
        self._check_substitution_kwargs()

        # store post-init seed(s). These will be reset after any .sim call
        # so that if a sim call is repeated on a Model it returns the same
        # result instead of being advanced to a new random seed.
        # TODO..


    def _legacy_support(self, kwargs):
        for i in kwargs:
            print("The parameter name '{}' is not supported.\nPlease check "
                  "the documentation, argument names may have changed."
                  .format(i))


    def get_substitution_model_summary(self):
        """
        Returns a summary of the demographic model and sequence substitution
        model that will used in simulations.
        """
        # init a seqmodel to get calculated matrices
        seqmodel = SeqModel(**self.substitution_model)

        # print state frequencies
        print(
            "state_frequencies:\n{}"
            .format(
                pd.DataFrame(
                    [seqmodel.state_frequencies],
                    columns=list("ACGT"),
                ).to_string(index=False))
            )

        # the tstv parameters
        print("\nkappa: {}".format(seqmodel.kappa))
        print("ts/tv: {}".format(seqmodel.tstv))

        # the Q matrix 
        print(
            "\ninstantaneous transition rate matrix:\n{}".
            format(
                pd.DataFrame(
                    seqmodel.Q, 
                    index=list("ACGT"), 
                    columns=list("ACGT"),
                ).round(4)
            ))

        # the alpha and gamma ...



    def _check_substitution_kwargs(self):
        """
        check that user supplied substitution kwargs make sense.
        """
        # must be a dictionary
        if self.substitution_model is None:
            self.substitution_model = {}

        # check each item
        for key, val in self.substitution_model.items():

            # do not allow typos or unsupported params
            if key not in ["state_frequencies", "kappa"]:
                raise TypeError(
                    "substitution_model param {} not currently supported."
                    .format(key))

            # check that state_frequencies sum to 1
            if self.substitution_model.get("state_frequencies"):
                fsum = sum(self.substitution_model['state_frequencies'])
                if not fsum == 1:
                    raise ipcoalError("state_frequencies must sum to 1.0")

            # check that kappa in the range...
            pass



    def _get_Ne(self):
        """
        If Ne node attrs are present in the input tree these override the 
        global Ne argument which is set to all other nodes. Every node should
        have an Ne value at the end of this. Sets node.Ne attrs and sets max
        value to self.Ne.
        """
        # get map of {nidx: node}
        ndict = self.tree.get_feature_dict("idx", None)

        # set user entered arg (self.Ne) to any node without a Ne attr
        for nidx, node in ndict.items():
            if not hasattr(node, "Ne"):
                setattr(node, "Ne", int(self.Ne))
            else:
                setattr(node, "Ne", int(node.Ne))

        # check that all nodes have .Ne
        nes = self.tree.get_node_values("Ne", True, True)
        if not all(nes):
            raise ipcoalError(
                "Ne must be provided as an argument or tree node attribute.")

        # set global to the max value        
        self.Ne = max(nes)



    def _get_migration(self):
        """
        Generates mrates, mtimes, and thetas arrays for simulations.

        Migration times are uniformly sampled between start and end points that
        are constrained by the overlap in edge lengths, which is automatically
        inferred from 'get_all_admix_edges()'. Migration rates are in [0, 1)

        # rates are proportions, times are in generations
        # single edge: 
        self.ms_migrate = [0.05]
        self.ms_migtime = [12000]

        # two edges:
        self.ms_migrate = [0.05, 0.05]
        self.ms_migtime = [12000, 20000]
        """
        # sample times and proportions/rates for admixture intervals
        for iedge in self.admixture_edges:

            # mtimes: if None then sample from uniform.
            if iedge[2] is None:
                mi = (0.0, 1.0)
            # if int or float then sample from one position
            elif isinstance(iedge[2], (float, int)):
                mi = (iedge[2], iedge[2])
            # if an iterable then use min max edge overlaps
            else:
                mi = iedge[2]
            intervals = get_all_admix_edges(self.tree, mi[0], mi[1])

            # mrates: if None then sample from uniform
            if iedge[3] is None:
                if self.admixture_type:
                    mr = (0.0, 0.1)
                else:
                    mr = (0.05, 0.5)
            # if a float then use same for all
            elif isinstance(iedge[3], (float, int)):
                mr = (iedge[3], iedge[3])
            # if an iterable then sample from range
            else:
                mr = iedge[3]
            # migrate uniformly drawn from range
            mrate = self.random.uniform(mr[0], mr[1])

            # intervals are overlapping edges where admixture can occur.
            # lower and upper restrict the range along intervals for each
            snode = self.tree.treenode.search_nodes(idx=iedge[0])[0]
            dnode = self.tree.treenode.search_nodes(idx=iedge[1])[0]
            ival = intervals.get((snode.idx, dnode.idx))
            dist_ival = ival[1] - ival[0]

            # intervals mode
            if self.admixture_type:
                ui = self.random.uniform(
                    ival[0] + mi[0] * dist_ival,
                    ival[0] + mi[1] * dist_ival, 2,
                )
                ui = ui.reshape((1, 2))
                mtime = np.sort(ui, axis=1).astype(int)

            # pulsed mode
            else:
                ui = self.random.uniform(
                    ival[0] + mi[0] * dist_ival,
                    ival[0] + mi[1] * dist_ival)
                mtime = int(ui)

            # store values only if migration is high enough to be detectable
            self.ms_migrate.append(mrate)
            self.ms_migtime.append(mtime)



    def _get_demography(self):
        """
        Returns demography scenario based on an input tree and admixture
        edge list with events in the format (source, dest, start, end, rate).
        Time on the tree is defined in units of generations.
        """
        # Define demographic events for msprime
        demog = set()

        # tag min index child for each node, since at the time the node is
        # called it may already be renamed by its child index b/c of
        # divergence events.
        for node in self.tree.treenode.traverse():
            if node.children:
                node._schild = min([i.idx for i in node.get_descendants()])
            else:
                node._schild = node.idx

        # traverse tree from root to tips
        for node in self.tree.treenode.traverse():

            # if children add div events
            if node.children:
                dest = min([i._schild for i in node.children])
                source = max([i._schild for i in node.children])
                time = int(node.height)
                demog.add(ms.MassMigration(time, source, dest))

                # for all nodes set Ne changes
                demog.add(ms.PopulationParametersChange(
                    time,
                    initial_size=node.Ne,
                    population=dest),
                )

            # tips set populations sizes (popconfig seemings does this too,
            # but it didn't actually work for tips until I added this...
            else:
                time = int(node.height)
                demog.add(ms.PopulationParametersChange(
                    time,
                    initial_size=node.Ne,
                    population=node.idx,
                ))

            # debugging helper
            if self._debug:
                print(
                    'div time:  {:>9}, {:>2} {:>2}, {:>2} {:>2}, Ne={}'
                    .format(
                        int(time), source, dest,
                        node.children[0].idx, node.children[1].idx,
                        node.Ne,
                        ),
                    file=sys.stderr,
                )

        # Add migration pulses
        if not self.admixture_type:
            for evt in range(self.aedges):

                # rate is prop. of population, time is prop. of edge
                rate = self.ms_migrate[evt]
                time = self.ms_migtime[evt]
                source, dest = self.admixture_edges[evt][:2]

                # rename nodes at time of admix in case diverge renamed them
                snode = self.tree.treenode.search_nodes(idx=source)[0]
                dnode = self.tree.treenode.search_nodes(idx=dest)[0]
                children = (snode._schild, dnode._schild)
                demog.add(
                    ms.MassMigration(time, children[0], children[1], rate))
                if self._debug:
                    print(
                        'mig pulse: {:>9}, {:>2} {:>2}, {:>2} {:>2}, rate={:.2f}'
                        .format(
                            time, 
                            "", "",  # node.children[0].idx, node.children[1].idx, 
                            snode.name, dnode.name, 
                            rate),
                        file=sys.stderr,
                    )

        # Add migration intervals
        else:
            for evt in range(self.aedges):
                rate = self.ms_migration[evt]['mrates']
                time = (self.ms_migration[evt]['mtimes']).astype(int)
                source, dest = self.admixture_edges[evt][:2]

                # rename nodes at time of admix in case diverg renamed them
                snode = self.tree.treenode.search_nodes(idx=source)[0]
                dnode = self.tree.treenode.search_nodes(idx=dest)[0]
                children = (snode._schild, dnode._schild)
                demog.add(ms.MigrationRateChange(time[0], rate, children))
                demog.add(ms.MigrationRateChange(time[1], 0, children))
                if self._debug:
                    print("mig interv: {}, {}, {}, {}, {:.3f}".format(
                        time[0], time[1], children[0], children[1], rate),
                        file=sys.stderr)

        # sort events by type (so that mass migrations come before pop size
        # changes) and time
        demog = sorted(list(demog), key=lambda x: x.type)
        demog = sorted(demog, key=lambda x: x.time)
        self.ms_demography = demog



    def _get_nsamples(self):
        """
        If tips are not ultrametric then individuals must be entered to 
        sim using the samples=[ms.Sample(popname, time), ...] format. If 
        tips are ultrametric then this should be empty (None).
        """
        # set to None and return
        if self._tips_are_ultrametric:
            self._samples = None
            return

        # create a list of sample tuples: [(popname, time), ...]
        self._samples = []

        # iterate over all sampled tips
        for otip, tip in enumerate(self.tree.get_tip_labels()):

            # get height of this tip
            height = int(self.tip_to_heights[tip])
            nsamples = self.sampledict[tip]

            # add for each nsamples
            for _ in range(nsamples):
                self._samples.append(ms.Sample(otip, height))



    def _get_popconfig(self):
        """
        Returns population_configurations for N tips of a tree. This is a list
        of msprime objects. In the strange case that tips are not ultrametric
        then we need to return a list of empty Popconfig objects.
        """
        # set to list of empty pops and return
        if not self._tips_are_ultrametric:
            self.ms_popconfig = [
                ms.PopulationConfiguration() for i in range(self.ntips)
            ]
            return 

        # pull Ne values from the toytree nodes attrs.
        if not self.Ne:
            # get Ne values from tips of the tree
            nes = self.tree.get_node_values("Ne", show_tips=True)
            nes = nes[-self.tree.ntips:][::-1]

            # list of popconfig objects for each tip
            population_configurations = [
                ms.PopulationConfiguration(
                    sample_size=self.nsamples[i], initial_size=nes[i])
                for i in range(self.ntips)]

            # set the max Ne value as the global Ne
            self.Ne = max(nes)

        # set user-provided Ne value to all edges of the tree
        else:
            population_configurations = [
                ms.PopulationConfiguration(
                    sample_size=self.nsamples[i], initial_size=self.Ne)
                for i in range(self.ntips)]

        # debug printer
        if self._debug:
            print(
                "pop: Ne:{:.0f}, mut:{:.2E}".format(self.Ne, self.mut),
                file=sys.stderr)

        self.ms_popconfig = population_configurations



    def _get_tree_sequence_generator(self, nsites=1, snp=False):
        """
        Returns a msprime.simulate() generator object that can generate 
        treesequences under the demographic model parameters. 

        Parameters:
        -----------
        nsites (int):
            The number of sites to simulate a tree_sequence over with 
            recombination potentially creating multiple genealogies.
        snp (bool):
            Sets length=None, recombination_rate=None, and num_replicates=big,
            as a way to ensure we will get a single gene tree. This is mostly
            used internally for simcat SNP sims.
        """
        # snp flag to ensure a single genealogy is returned
        if snp and nsites != 1:
            raise ipcoalError(
                "The flag snp=True should only be used with nsites=1")

        # migration scenarios from admixture_edges, used in demography
        migmat = np.zeros((self.ntips, self.ntips), dtype=int).tolist()

        # msprime simulation to make tree_sequence generator
        sim = ms.simulate(
            length=(None if self.recomb_map else nsites),
            random_seed=self.random.randint(1e9),
            recombination_rate=(None if snp or self.recomb_map else self.recomb),
            migration_matrix=migmat,
            num_replicates=(int(1e20) if snp else 1),        # ensures SNPs
            demographic_events=self.ms_demography,
            population_configurations=self.ms_popconfig,
            samples=self._samples,  # None if tips are ultrametric
            recombination_map=self.recomb_map,  # None unless specified
        )
        return sim



    def _sim_locus(self, nsites, locus_idx, mkseq):
        """
        Simulate tree sequence for each locus and sequence data for each
        genealogy and return all in a dataframe.
        """
        # get the msprime ts generator (np.random val is pulled here)
        msgen = self._get_tree_sequence_generator(nsites)

        # get the treesequence and its breakpoints
        msts = next(msgen)
        breaks = list(msts.breakpoints())

        # get start and stop indices
        starts = breaks[0:len(breaks) - 1]
        ends = breaks[1:len(breaks)]

        # what is the appropriate rounding? (some trees will not exist...)
        bps = (np.round(ends) - np.round(starts)).astype(int)

        # init dataframe
        df = pd.DataFrame({
            "start": np.round(starts).astype(int),
            "end": np.round(ends).astype(int),
            "genealogy": "",
            "nbps": bps,
            "nsnps": 0,
            "locus": locus_idx,
            "tidx": 0,
            },
            columns=[
                'locus', 'start', 'end', 'nbps', 
                'nsnps', 'tidx', 'genealogy',
            ],
        )

        # the full sequence array to fill
        bidx = 0
        seqarr = np.zeros((self.nstips, nsites), dtype=np.uint8)

        # iterate over the index of the dataframe to sim for each genealogy
        pseudoindex = 0
        for idx, mstree in zip(df.index, msts.trees()):

            # get the number of base pairs taken up by this gene tree
            gtlen = df.loc[idx, 'nbps']

            # only simulate data if there is bp 
            if gtlen:
                # write mstree to newick with original labels mapped on tips
                nwk = mstree.newick(node_labels=self.tipdict)

                # parse the newick to toytree
                gtree = toytree._rawtree(nwk, tree_format=5)

                # mutate sequences on this tree; return array alphanum-ordered
                seed = self.random_mut.randint(1e9)
                seq = mkseq.feed_tree(gtree, gtlen, self.mut, seed)

                # store the seqs to locus array
                seqarr[:, bidx:bidx + gtlen] = seq

                # record the number of snps in this locus
                df.loc[idx, 'nsnps'] = (np.any(seq != seq[0], axis=0).sum())

                # advance site counter and store newick string in table
                bidx += gtlen
                df.loc[idx, "genealogy"] = gtree.write(tree_format=5)

                # TODO: this will skip zero length segment indices that we 
                # drop, so we use our own index instead...
                df.loc[idx, "tidx"] = pseudoindex
                pseudoindex += 1

        # drop intervals that are 0 bps in length (sum bps will still = nsites)
        df = df.drop(index=df[df.nbps == 0].index).reset_index(drop=True)        

        # return the dataframe and seqarr
        return df, seqarr



    def sim_loci(self, nloci=1, nsites=1, seqgen=False):
        """
        Simulate tree sequence for each locus and sequence data for each 
        genealogy and return all genealogies and their summary stats in a 
        dataframe and the concatenated sequences in an array with rows ordered
        by sample names alphanumerically.

        Parameters
        ----------
        nloci (int):
            The number of loci to simulate.

        nsites (int):
            The length of each locus.

        seqgen (bool):
            Use seqgen as simulator backend. TO BE REMOVED.
        """
        # allow scientific notation, e.g., 1e6
        if self.recomb_map:
            if nsites:
                raise Exception("nsites specified but recombination map provided. To use recombination map, specify nsites=None.")
            nsites = self.recomb_map.get_length()

        nsites = int(nsites)
        nloci = int(nloci)        

        # multidimensional array of sequence arrays to fill 
        seqarr = np.zeros((nloci, self.nstips, nsites), dtype=np.uint8)

        # a list to be concatenated into the final dataframe of genealogies
        dflist = []

        # open the subprocess to seqgen
        if seqgen:
            mkseq = SeqGen(**self.substitution_model)
            mkseq.open_subprocess()
        else:
            mkseq = SeqModel(**self.substitution_model)

        # iterate over nloci to simulate, get df and arr to store.
        for lidx in range(nloci):

            # returns genetree_df and seqarray
            df, arr = self._sim_locus(nsites, lidx, mkseq)

            # store seqs in a list for now
            seqarr[lidx] = arr

            # store the genetree df in a list for now
            dflist.append(df)

        # concatenate all of the genetree dfs
        df = pd.concat(dflist)
        df = df.reset_index(drop=True)

        # clean and close subprocess 
        mkseq.close()

        # store values to object
        self.df = df
        self.seqs = seqarr

        # allows chaining funcs
        # return self



    def sim_trees(self, nloci=1, nsites=1):
        """
        Record tree sequence without simulating any sequence data.
        This is faster than simulating snps or loci when you are only 
        interested in the tree sequence. To examine genealogical variation 
        within the same locus use nsites.

        Parameters:
        -----------
        See sim_loci()
        """

        if self.recomb_map:
            if nsites:
                raise Exception("nsites specified but recombination map provided. To use recombination map, specify nsites=None.")
            nsites = self.recomb_map.get_length()

        # allow scientific notation, e.g., 1e6
        nsites = int(nsites)
        nloci = int(nloci)        

        # store dfs
        dflist = []

        # iterate over nloci to simulate, get df and arr to store.
        for lidx in range(nloci):

            # get the msprime ts generator 
            msgen = self._get_tree_sequence_generator(nsites)

            # get the treesequence and its breakpoints
            msts = next(msgen)
            breaks = list(msts.breakpoints())

            # get start and stop indices
            starts = breaks[0:len(breaks) - 1]
            ends = breaks[1:len(breaks)]

            # what is the appropriate rounding? (some trees will not exist...)
            bps = (np.round(ends) - np.round(starts)).astype(int)

            # init dataframe
            df = pd.DataFrame({
                "start": np.round(starts).astype(int),
                "end": np.round(ends).astype(int),
                "genealogy": "",
                "nbps": bps,
                "nsnps": 0,
                "tidx": 0,
                "locus": lidx,
                },
                columns=[
                    'locus', 'start', 'end', 'nbps', 
                    'nsnps', 'tidx', 'genealogy'
                ],
            )

            # iterate over the index of the dataframe to sim for each genealogy
            for idx, mstree in zip(df.index, msts.trees()):

                # get the number of base pairs taken up by this gene tree
                gtlen = df.loc[idx, 'nbps']

                # only simulate data if there is bp 
                if gtlen:
                    # convert nwk to original names
                    nwk = mstree.newick(node_labels=self.tipdict)
                    df.loc[idx, "genealogy"] = nwk
                    df.loc[idx, "tidx"] = mstree.index

            # drop intervals 0 bps in length (sum bps will still = nsites)
            df = df.drop(index=df[df.nbps == 0].index).reset_index(drop=True)        

            # store the genetree df in a list for now
            dflist.append(df)

        # concatenate all of the genetree dfs
        df = pd.concat(dflist)
        df = df.reset_index(drop=True)

        # store values to object
        self.df = df

        # allows chaining funcs
        # return self



    def sim_snps(self, nsnps=1, repeat_on_trees=False, seqgen=False):
        """
        Run simulations until nsnps _unlinked_ SNPs are generated. If the tree
        is shallow and the mutation rate is low this can take a long time b/c
        most genealogies will produce an invariant site (i.e., not a SNP). 
        Take note that sim_tree() and sim_loci() do not condition on whether
        any mutations fall on the tree, whereas sim_snps() does. This means 
        that the distribution of trees from sim_snps will vary from 
        the others unless you use 'repeat_on_tree=True' which will force a 
        mutation to occur on every visited tree.

        nsnps (int):
            The number of SNPs to produce.

        repeat_on_trees (bool):
            If True then sequence simulations repeat on a genealogy until it 
            produces a SNP. If False then if a genealogy does not produce
            a SNP we move on to the next simulated genealogy. This may be
            more correct since shallow trees are less likely to contain SNPs.

        seqgen (bool):
            A (hidden) argument to use seqgen to test our mutation
            models against its results.
        """
        # allow scientific notation, e.g., 1e6
        nsnps = int(nsnps)

        # initialize a sequence simulator
        if seqgen:
            mkseq = SeqGen(**self.substitution_model)
            mkseq.open_subprocess()
        else:
            mkseq = SeqModel(**self.substitution_model)

        # get the msprime ts generator 
        msgen = self._get_tree_sequence_generator(1, snp=True)

        # store results (nsnps, ntips); def. 1000 SNPs
        newicks = []
        snpidx = 0
        snparr = np.zeros((self.nstips, nsnps), dtype=np.uint8)

        # continue until we get nsnps
        while 1:

            # bail out if nsnps finished
            if snpidx == nsnps:
                break

            # get first tree from next tree_sequence and parse it
            mstree = next(msgen).first()

            # write mstree to newick with original labels mapped on tips
            nwk = mstree.newick(node_labels=self.tipdict)

            # parse the newick to toytree
            gtree = toytree._rawtree(nwk, tree_format=5)

            # simulate evolution of 1 base
            seed = self.random_mut.randint(1e9)    
            seq = mkseq.feed_tree(gtree, 1, self.mut, seed)

            # if repeat_on_trees then keep sim'n til we get a SNP
            if repeat_on_trees:
                # if not variable
                while np.all(seq == seq[0]):
                    seed = self.random_mut.randint(1e9)    
                    seq = mkseq.feed_tree(gtree, 1, self.mut, seed)

            # otherwise just move on to the next generated tree
            else:
                if np.all(seq == seq[0]):
                    continue

            # get newick string to store the tree the SNP landed on
            newick = gtree.write(tree_format=5)

            # Store result and advance counter
            snparr[:, snpidx] = seq.flatten()
            snpidx += 1
            newicks.append(newick)

        # close subprocess is seqgen, or nothing if seqmodel
        mkseq.close()

        # init dataframe
        self.df = pd.DataFrame({
            "start": 0,
            "end": 1,
            "genealogy": newicks,
            "nbps": 1, 
            "nsnps": 1,
            "tidx": 0,
            "locus": range(nsnps),
            },
            columns=[
                'locus', 'start', 'end', 'nbps', 
                'nsnps', 'tidx', 'genealogy',
            ],
        )
        self.seqs = snparr

        # allows chaining funcs
        # return self

    def write_loci_to_vcf(
        self, 
        filename=None,
        outdir="./ipcoal-sims/",
        idxs=None,
        reference=None,
        ):
        """
        Write all seq data for each locus to a separate phylip file in a shared
        directory with each locus named by ids locus index. 

        Parameters:
        -----------
        outdir (str):
            A directory in which to write all the phylip files. It will be 
            created if it does not yet exist. Default is "./ipcoal_loci/".
        outfile (str):
            Only used if idx is not None. Set the name of the locus file being
            written. This is used internally to write tmpfiles for TreeInfer.
        idx (int):
            To write a single locus file provide the idx. If None then all loci
            are written to separate files.
        """
        # TODO: allow returning as a DF if no filename
        writer = Writer(self.seqs, self.alpha_ordered_names)
<<<<<<< HEAD
        writer.write_loci_to_vcf(filename, outdir, idxs)

        # TODO: report number of SNPs
        print("wrote {} loci ({} x {}bp) to {}/[...].vcf".format(
            writer.written, self.seqs.shape[1], self.seqs.shape[2],
            writer.outdir.rstrip("/")
            ),
        )
=======
        writer.write_loci_to_vcf(filename, outdir, idxs, reference)

        if filename:
            # report
            print("wrote {} linkage blocks with {} SNPs to {}/{}.vcf".format(
                writer.written, writer.nsnps,
                writer.outdir.rstrip("/"),
                filename
                ),
            )
        else:
            return(writer.df)
>>>>>>> 60aca00e


    def write_loci_to_phylip(
        self, 
        outdir="./ipcoal-sims/", 
        idxs=None, 
        name_prefix=None, 
        name_suffix=None,
        ):
        """
        Write all seq data for each locus to a separate phylip file in a shared
        directory with each locus named by ids locus index. 

        Parameters:
        -----------
        outdir (str):
            A directory in which to write all the phylip files. It will be 
            created if it does not yet exist. Default is "./ipcoal_loci/".
        outfile (str):
            Only used if idx is not None. Set the name of the locus file being
            written. This is used internally to write tmpfiles for TreeInfer.
        idx (int):
            To write a single locus file provide the idx. If None then all loci
            are written to separate files.
        """
        writer = Writer(self.seqs, self.alpha_ordered_names)
        writer.write_loci_to_phylip(outdir, idxs, name_prefix, name_suffix)

        # report
        print("wrote {} loci ({} x {}bp) to {}/[...].phy".format(
            writer.written, self.seqs.shape[1], self.seqs.shape[2],
            writer.outdir.rstrip("/")
            ),
        )



    def write_concat_to_phylip(
        self, 
        outdir="./",
        name="test.phy",
        idxs=None,
        ):
        """
        Write all seq data (loci or snps) concated to a single phylip file.

        Parameters:
        -----------
        outfile (str):
            The name/path of the outfile to write. Default is "./test.phy"
        """       
        writer = Writer(self.seqs, self.alpha_ordered_names)
        writer.write_concat_to_phylip(outdir, name, idxs)

        # report 
        print(
            "wrote concat loci ({} x {}bp) to {}"
            .format(writer.shape[0], writer.shape[1], writer.outfile),
            )



    def infer_gene_tree_windows(
        self, 
        window_size=None, 
        inference_method='raxml', 
        inference_args={},
        ):
        """
        Infer gene trees at every locus using the sequence in the locus 
        interval. 

        Parameters
        ----------
        window_size: 
            The size of non-overlapping windows to be applied across the 
            sequence alignment to infer gene tree windows. If None then 
            a single gene tree is inferred for the entire concatenated seq.
        method (str):
            options include "iqtree", "raxml", "mrbayes".
        kwargs (dict):
            a limited set of supported inference options. See docs.

        Returns
        ----------
        pd.DataFrame is returned, example below:
        """
        # bail out if the data is only unlinked SNPs
        if self.df.nbps.max() == 1:
            raise ipcoalError(
                "gene tree inference cannot be performed on individual SNPs\n"
                "perhaps you meant to run .sim_loci() instead of .sim_snps()."
                )
        # complain if no seq data exists
        if self.seqs is None:
            raise ipcoalError(
                "Cannot infer trees because no seq data exists. "
                "You likely called sim_trees() instead of sim_loci()."
            )

        # if window_size is None then use entire chrom
        if window_size is None:
            window_size = self.df.end.max()

        # create the results dataframe
        resdf = pd.DataFrame({
            "start": np.arange(0, self.df.end.max(), window_size),
            "end": np.arange(window_size, self.df.end.max() + window_size, window_size),
            "nbps": window_size,
            "nsnps": 0,
            "inferred_tree": np.nan,
        })

        # reshape seqs: (nloc, ntips, nsites) to (nwins, ntips, win_size)
        newseqs = np.zeros((resdf.shape[0], self.ntips, window_size), dtype=int)
        for idx in resdf.index:
            # TODO: HERE IT'S ONLY INFERRING AT LOC 0
            loc = self.seqs[0, :, resdf.start[idx]:resdf.end[idx]]
            newseqs[idx] = loc
            resdf.loc[idx, "nsnps"] = (np.any(loc != loc[0], axis=0).sum())

        # init the TreeInference object (similar to ipyrad inference code)
        ti = TreeInfer(
            newseqs,
            self.alpha_ordered_names,
            inference_method=inference_method,
            inference_args=inference_args,
        )

        # iterate over nloci. This part could be easily parallelized...
        for idx in resdf.index:
            resdf.loc[idx, "inferred_tree"] = ti.run(idx)
        return resdf



    def infer_gene_trees(self, inference_method='raxml', inference_args={}):
        """
        Infer gene trees at every locus using the sequence in the locus 
        interval. 

        Parameters
        ----------
        method (str):
            options include "iqtree", "raxml", "mrbayes".
        kwargs (dict):
            a limited set of supported inference options. See docs.
            Default:
            raxml_kwargs = {
                "f": "d", 
                "N": "10",
                "T": "4", 
                "m": "GTRGAMMA",
                "w": tempfile.gettempdir()
            }
        """

        # bail out if the data is only unlinked SNPs
        if self.df.nbps.max() == 1:
            raise ipcoalError(
                "gene tree inference cannot be performed on individual SNPs\n"
                "perhaps you meant to run .sim_loci() instead of .sim_snps()."
                )

        # expand self.df to include an inferred_trees column
        self.df["inferred_tree"] = np.nan

        # init the TreeInference object (similar to ipyrad inference code)
        ti = TreeInfer(
            self.seqs, 
            self.alpha_ordered_names,
            inference_method=inference_method, 
            inference_args=inference_args,
        )

        # complain if no seq data exists
        if self.seqs is None:
            raise ipcoalError(
                "Cannot infer trees because no seq data exists. "
                "You likely called sim_trees() instead of sim_loci()."
            )

        # TODO; if sim_snps() infer one concatenated tree.
        # ...

        # iterate over nloci. This part could be easily parallelized...
        for lidx in range(self.seqs.shape[0]):

            # skip invariable loci
            if self.df.nsnps[self.df.locus == lidx].sum():
                # let low data fails return NaN
                try:
                    tree = ti.run(lidx)
                    # enter result
                    self.df.loc[self.df.locus == lidx, "inferred_tree"] = tree

                # caught raxml exception (prob. low data)
                except ipcoalError as err:
                    print(err)
                    raise err



    def get_pairwise_distances(self, model=None):
        """
        Returns pairwise distance matrix.

        Parameters:
        -----------
        model (str):
            Default is None meaning the Hamming distance. Supported options:
                None: Hamming distance, i.e., proportion of differences.
                "JC": Jukes-Cantor distance, i.e., -3/4 ln((1-(4/3)d))
                "HKY": Not yet implemented.  
        """
        # requires data
        if self.seqs is None:
            raise ipcoalError("You must first run .sim_snps() or .sim_loci")

        return calculate_pairwise_dist(self, model)<|MERGE_RESOLUTION|>--- conflicted
+++ resolved
@@ -49,7 +49,6 @@
         debug=False,
         **kwargs,
         ):
-
         """
         Takes an input topology with edge lengths in units of generations
         entered as either a newick string or as a Toytree object, and defines
@@ -995,12 +994,16 @@
         # allows chaining funcs
         # return self
 
+
+
     def write_loci_to_vcf(
         self, 
         filename=None,
         outdir="./ipcoal-sims/",
+        reference=None,
+        diploid_map=None,
         idxs=None,
-        reference=None,
+        seed=None,
         ):
         """
         Write all seq data for each locus to a separate phylip file in a shared
@@ -1014,24 +1017,11 @@
         outfile (str):
             Only used if idx is not None. Set the name of the locus file being
             written. This is used internally to write tmpfiles for TreeInfer.
-        idx (int):
-            To write a single locus file provide the idx. If None then all loci
-            are written to separate files.
-        """
+        """
+
         # TODO: allow returning as a DF if no filename
         writer = Writer(self.seqs, self.alpha_ordered_names)
-<<<<<<< HEAD
-        writer.write_loci_to_vcf(filename, outdir, idxs)
-
-        # TODO: report number of SNPs
-        print("wrote {} loci ({} x {}bp) to {}/[...].vcf".format(
-            writer.written, self.seqs.shape[1], self.seqs.shape[2],
-            writer.outdir.rstrip("/")
-            ),
-        )
-=======
         writer.write_loci_to_vcf(filename, outdir, idxs, reference)
-
         if filename:
             # report
             print("wrote {} linkage blocks with {} SNPs to {}/{}.vcf".format(
@@ -1042,7 +1032,7 @@
             )
         else:
             return(writer.df)
->>>>>>> 60aca00e
+
 
 
     def write_loci_to_phylip(
