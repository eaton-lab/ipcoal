--- conflicted
+++ resolved
@@ -20,12 +20,7 @@
     - numpy >=1.10
     - scipy >=0.10  # can remove soon
     - pandas >=0.16
-<<<<<<< HEAD
     - toytree >=1.0.4
-    - numba
-=======
-    - toyplot >=1.0
->>>>>>> 149853e6
     - future
     - msprime
     - raxml
