--- conflicted
+++ resolved
@@ -23,15 +23,6 @@
 import numpy as np
 import pandas as pd
 import msprime as ms
-<<<<<<< HEAD
-=======
-import os
-import re
-import subprocess
-import tempfile
-import itertools as itt
-import h5py
->>>>>>> d4744d5a
 from scipy.special import comb
 from _msprime import LibraryError
 
@@ -369,7 +360,6 @@
         """
         returns population_configurations for N tips of a tree
         """
-<<<<<<< HEAD
         # get Ne values from tips of the tree
         nes = self.tree.get_node_values("Ne", show_tips=True)
         nes = nes[-self.tree.ntips:][::-1]
@@ -378,22 +368,6 @@
         population_configurations = [
             ms.PopulationConfiguration(sample_size=1, initial_size=nes[i])
             for i in range(self.ntips)]
-=======
-        if not self.Ne:
-            Ne_vals = []
-            for node in self.tree.treenode.traverse():
-                if node.is_leaf():
-                    Ne_vals.append(node.Ne)
-            inv_Ne_vals = Ne_vals[::-1] # this is so they're added to the tree in the right order...
-            population_configurations = [
-                ms.PopulationConfiguration(sample_size=1, initial_size=inv_Ne_vals[ntip])
-                for ntip in range(self.ntips)]
-        else:
-            population_configurations = [
-                ms.PopulationConfiguration(sample_size=1, initial_size=self.Ne)
-                for ntip in range(self.ntips)]
-
->>>>>>> d4744d5a
         return population_configurations
 
 
@@ -462,25 +436,12 @@
         )
         return sim
 
-<<<<<<< HEAD
-
     def run_locus(self, size, results = "both", seqgen = True):
         """
         Doc string...
         """
 
         # get tree_sequence generator from msprime simulate() call
-=======
-    def run_locus(self, size, outfile, seqgen = True, return_results = False, force = False, locus_idx=0):
-        if outfile:
-            # check if outfile already exists
-            outfile_exists = 0
-            if os.path.isfile(outfile):
-                outfile_exists = 1
-                if not force:
-                    raise ValueError('The designated outfile named already exists. Use `force=True` to overwrite.')
-
->>>>>>> d4744d5a
         msinst = self._get_locus_sim(size)
 
         # get breakpoints
@@ -512,16 +473,11 @@
             columns=['starts', 'stops', 'bps', 'newicks'],
         )
 
-<<<<<<< HEAD
         # mutations from custom model
-=======
-
->>>>>>> d4744d5a
         if not seqgen:
             sm = SeqModel()
 
         seqlist = []
-<<<<<<< HEAD
         for num in df.index:
             
             # get each gene tree
@@ -540,60 +496,30 @@
                 if seqgen:
                     seqdict = self.seqgen_on_tree(
                         newick=gt_coalunit.write(tree_format=5),
-=======
-        for num in range(len(newicks)):
-            # get each gene tree
-            gtree = toytree.tree(newicks[num])
-            # convert from generations (msprime) to coalescent units (us)
-            #gt_coalunit=gtree.mod.node_scale_root_height( gtree.treenode.height / self._Ne / 2 )
-            # get the number of base pairs taken up by this gene tree
-            gtlen = bps[num]
-            if gtlen:
-                if seqgen:
-                    seqdict = self.seqgen_on_tree(newick=gtree.write(tree_format=5),
->>>>>>> d4744d5a
                         seqlength=gtlen
                         )
                 else:
                     # simulate the sequence for the gene tree
-<<<<<<< HEAD
                     seqdict = sm.run(
                         ttree=gt_coalunit,
                         seq_length=gtlen,
                         return_leaves=True,
                         )
                 seqlist.append(seqdict)
-=======
-                    seqdict=sm.run(ttree=gtree,seq_length=gtlen,return_leaves=True)
-
-                seqlist.append( seqdict )
->>>>>>> d4744d5a
 
         # concatenate the gene tree sequences together
         dnadict = {}
         for key in seqlist[0].keys():
             dnadict.update({key:np.concatenate([i[key] for i in seqlist])})
 
-        # write out results to a file
-        if outfile:
-            if outfile_exists:
-                os.remove(outfile)
-            with h5py.File(outfile,'w') as f:
-                f.create_dataset('starts',shape=(len(starts),),data = starts)
-                f.create_dataset('stops',shape=(len(stops),),data = stops)
-                f.create_dataset('bps',shape=(len(bps),),data = bps)
-                f.create_dataset('newicks',shape=(len(newicks),),data = np.array(newicks).astype('S'))
-                seqs = f.create_group('seqs')
-                for i in dnadict.keys():
-                    seqs.create_dataset(i,data=dnadict[i])
-        #dnadict_fin = {}
-        #for key in dnadict.keys():
-        #    dnadict_fin.update({self.namedict[str(key)]:dnadict[key]})
-
-
-        if return_results:
-            df = pd.DataFrame({"locus_idx":np.repeat(locus_idx,len(starts)),"starts": starts,"stops": stops,"newicks": newicks,"bps": bps},columns = ['locus_idx','starts','stops','bps','newicks'])
-            return([df, dnadict])
+        df = pd.DataFrame({
+            "locus_idx": np.repeat(locus_idx, len(starts)),
+            "starts": starts,
+            "stops": stops,
+            "newicks": newicks,
+            "bps": bps},
+            columns = ['locus_idx','starts','stops','bps','newicks'])
+        return df
 
     def run_several_loci(self,
         num_loci, 
