#!/usr/bin/env python

"""
Generate large database of site counts from coalescent simulations
based on msprime + toytree for using in machine learning algorithms.
"""

# imports for py3 compatibility
from __future__ import print_function
from builtins import range

# imports
import os
import re
import sys
import tempfile
import subprocess
import itertools as itt
from copy import deepcopy

import toyplot
import toytree
import numpy as np
import pandas as pd
import msprime as ms
<<<<<<< HEAD
from scipy.special import comb
from _msprime import LibraryError
=======
import os
import glob
import re
import subprocess
import tempfile
import itertools as itt
from scipy.special import comb
from copy import deepcopy
>>>>>>> 1ad0799d

from .jitted import count_matrix_int, base_to_int
from .utils import get_all_admix_edges, SimcatError
from .SeqModel import SeqModel


class Model:
    """
    A coalescent model for returning ms simulations.
    """
    def __init__(
        self,
        tree,
        admixture_edges=None,
        admixture_type=0,
        Ne=10000,
        recomb=1e-9,
        mut=1e-8,
        nreps=1,
        seed=None,
        debug=False,
        run=False,
        ):

        """
        An object used for demonstration and testing only. The real simulations
        use the similar object Simulator.

        Takes an input topology with edge lengths in coalescent units (2N)
        entered as either a newick string or as a Toytree object,
        and generates 'ntests' parameter sets for running msprime simulations
        which are stored in the the '.test_values' dictionary. The .run()
        command can be used to execute simulations to fill count matrices
        stored in .counts. Admixture events (intervals or pulses) from source
        to dest are described as viewed backwards in time.

        Parameters:
        -----------
        tree: (str)
            A newick string or Toytree object of a species tree with edges in
            coalescent units.

        admixture_edges (list, tuple):
            A list of admixture events in the 'admixture interval' format:
            (source, dest, (edge_min, edge_max), (rate_min, rate_max)).
            e.g., (3, 5, 0.5, 0.01)
            e.g., (3, 5, (0.5, 0.5), (0.05, 0.5))
            e.g., (1, 3, (0.1, 0.9), 0.05)
            The source sends migrants to destination **backwards in time.**
            The edge min, max are *proportions* of the length of the edge that
            overlaps between source and dest edges over which admixture can
            occur. If None then default values of 0.25 and 0.75 are used,
            meaning introgression can occur over the middle 50% of the edge.
            The rate min, max are migration rates or proportions that will be
            either a single value or sampled from a range. For 'rate' details
            see the 'admixture type' parameter.

        admixture_type (str, int):
            Either "pulsed" (0; default) or "interval" (1).
            If "pulsed" then admixture occurs at a single time point
            selected uniformly from the admixture interval (e.g., (0.1, 0.9)
            can select over 90% of the overlapping edge; (0.5, 0.5) would only
            allow admixture at the midpoint). The 'rate' parameter is the
            proportion of one population that will be introgressed into the
            other.
            If "interval" then admixture occurs uniformly over the entire
            admixture interval and 'rate' is a constant migration rate over
            this time period.

        theta (float, tuple):
            Mutation parameter. Enter a float, or a tuple of floats to supply
            a range to sample from over ntests. If None then values will be
            extracted from the Toytree if it has a 'theta' feature on each
            internal node. Else an errror will be raise if no thetas found.

        nsnps (int):
            Number of unlinked SNPs simulated (e.g., counts is (nsnps, 16, 16))

        ntests (int):
            Number of parameter sets to sample for each event, i.e., given
            a theta range and admixture events range multiple sets of parameter
            values could be sampled. The counts array is expanded to be
            (ntests, nsnps, 16, 16)

        nreps (int):
            Number of technical replicates to run using the same param sets.
            The counts array is expanded to be (nreps * ntests, nsnps, 16, 16)

        seed (int):
            Random number generator for numpy.
        """
        # init random seed: all np and ms random draws proceed from this.
        # TODO: still not working...

        self.newicklist = []

        self.random = np.random.RandomState()

        # hidden argument to turn on debugging
        self._debug = debug

        # parse the input tree
        if isinstance(tree, toytree.Toytree.ToyTree):
            self.treeorig = tree
            self.tree = deepcopy(self.treeorig)
        elif isinstance(tree, str):
            self.treeorig = toytree.tree(tree)
            self.tree = deepcopy(self.treeorig)
        else:
            raise TypeError("input tree must be newick str or Toytree object")
        self.ntips = len(self.tree)

        # store sim params: fixed mut, Ne, recomb
        self.mut = mut
        self.recomb = recomb
        if Ne:
            self.Ne = Ne
        else:
            self.Ne = None

        if self.Ne:
            for node in self.tree.treenode.traverse():
                node.add_feature('Ne', Ne)

        # storage for output
        self.nquarts = int(comb(N=self.ntips, k=4))  # scipy.special.comb

        # store node.name as node.idx, save old names in a dict.
        self.namedict = {}
        for node in self.tree.treenode.traverse():
            if node.is_leaf():
                # store old name and set new one
                self.namedict[node.idx] = node.name
                node.name = node.idx
        self.names = np.sort(list(self.namedict.values()))

        # check formats of admixture args
        self.admixture_edges = (admixture_edges if admixture_edges else [])
        self.admixture_type = (1 if admixture_type in (1, "interval") else 0)
        if self.admixture_edges:
            if not isinstance(self.admixture_edges[0], (list, tuple)):
                self.admixture_edges = [self.admixture_edges]
            for edge in self.admixture_edges:
                if len(edge) != 4:
                    raise ValueError(
                        "admixture edges should each be a tuple with 4 values")
        self.aedges = (0 if not self.admixture_edges else len(self.admixture_edges))

        # generate sim parameters from the tree and admixture scenarios
        # stores in self.sims 'mrates' and 'mtimes'
        self._get_test_values()

        # get demography as msprime input
        self.ms_demography = self._get_demography()

        # get popconfig as msprime input
        self.ms_popconfig = self._get_popconfig()

        # hold the model outputs
        self.df = None
        self.seqs = None

        # fill the counts matrix or call run later
        if run:
            self.run()

    def _get_test_values(self):
        """
        Generates mrates, mtimes, and thetas arrays for simulations.

        Migration times are uniformly sampled between start and end points that
        are constrained by the overlap in edge lengths, which is automatically
        inferred from 'get_all_admix_edges()'. migration rates are drawn
        uniformly between 0.0 and 0.5. thetas are drawn uniformly between
        theta0 and theta1, and Ne is just theta divided by a constant.

        self.test_values = {
            thetas: [1, 2, 0.2, .1, .5],
            1: {mrates: [.5, .2, .3], mtimes: [(2, 3), (4, 5), (1, 2)]},
            2: {mrates: [.01, .05,], mtimes: [(0.5, None), 0.1, None)]
            3: {...}
            ...
        }
        """

        self.test_values = {}

        # sample times and proportions/rates for admixture intervals
        idx = 0
        for iedge in self.admixture_edges:

            # mtimes: if None then sample from uniform.
            if iedge[2] is None:
                mi = (0.0, 1.0)
            # if int or float then sample from one position
            elif isinstance(iedge[2], (float, int)):
                mi = (iedge[2], iedge[2])
            # if an iterable then use min max edge overlaps
            else:
                mi = iedge[2]
            intervals = get_all_admix_edges(self.tree, mi[0], mi[1])

            # mrates: if None then sample from uniform
            if iedge[3] is None:
                if self.admixture_type:
                    mr = (0.0, 0.1)
                else:
                    mr = (0.05, 0.5)
            # if a float then use same for all
            elif isinstance(iedge[3], (float, int)):
                mr = (iedge[3], iedge[3])
            # if an iterable then sample from range
            else:
                mr = iedge[3]
            mrates = self.random.uniform(mr[0], mr[1], size=1)[0]

            # intervals are overlapping edges where admixture can occur.
            # lower and upper restrict the range along intervals for each
            snode = self.tree.treenode.search_nodes(idx=iedge[0])[0]
            dnode = self.tree.treenode.search_nodes(idx=iedge[1])[0]
            ival = intervals.get((snode.idx, dnode.idx))
            dist_ival = ival[1]-ival[0]
            # intervals mode
            if self.admixture_type:
                ui = self.random.uniform(ival[0]+mi[0]*dist_ival,
                                         ival[0]+mi[1]*dist_ival, 2)
                ui = ui.reshape((1, 2))
                mtimes = np.sort(ui, axis=1)
            # pulsed mode
            else:
                ui = self.random.uniform(ival[0]+mi[0]*dist_ival,
                                         ival[0]+mi[1]*dist_ival, 1)
                mtimes = int(ui[0])

            # store values only if migration is high enough to be detectable
            self.test_values[idx] = {
                "mrates": mrates,
                "mtimes": mtimes,
            }
            idx += 1

            # print info
            if self._debug:
                print("migration: edge({}->{}) time({:.3f}, {:.3f}), rate({:.3f}, {:.3f})"
                      .format(snode.idx, dnode.idx, ival[0], ival[1], mr[0], mr[1]),
                      file=sys.stderr)

    def _get_demography(self):
        """
        returns demography scenario based on an input tree and admixture
        edge list with events in the format (source, dest, start, end, rate).
        Time on the tree is defined in coalescent units, which here is
        converted to time in 2Ne generations as an int.
        """
        # Define demographic events for msprime
        demog = set()

        # tag min index child for each node, since at the time the node is
        # called it may already be renamed by its child index b/c of
        # divergence events.
        for node in self.tree.treenode.traverse():
            if node.children:
                node._schild = min([i.idx for i in node.get_descendants()])
            else:
                node._schild = node.idx

        # Add divergence events (converts time to N generations)
        for node in self.tree.treenode.traverse():
            if node.children:
                dest = min([i._schild for i in node.children])
                source = max([i._schild for i in node.children])
                time = int(node.height)
                demog.add(ms.MassMigration(time, source, dest))
                demog.add(ms.PopulationParametersChange(time,
                          initial_size=node.Ne,
                          population=dest))
                if self._debug:
                    print('div time: {} {} {}'
                          .format(int(time), source, dest), file=sys.stderr)

        # Add migration pulses
        if not self.admixture_type:
            for evt in range(self.aedges):
                rate = self.test_values[evt]['mrates']
                time = int(self.test_values[evt]['mtimes'])
                source, dest = self.admixture_edges[evt][:2]

                # rename nodes at time of admix in case divergences renamed them
                snode = self.tree.treenode.search_nodes(idx=source)[0]
                dnode = self.tree.treenode.search_nodes(idx=dest)[0]
                children = (snode._schild, dnode._schild)
                demog.add(ms.MassMigration(time, children[0], children[1], rate))
                if self._debug:
                    print('mig pulse: {} ({:.3f}), {}, {}, {:.3f}'.format(
                        time, self._mtimes[evt][0], source, dest, rate),
                        file=sys.stderr)

        # Add migration intervals
        else:
            for evt in range(self.aedges):
                rate = self.test_values[evt]['mrates']
                time = (self.test_values[evt]['mtimes']).astype(int)
                source, dest = self.admixture_edges[evt][:2]

                # rename nodes at time of admix in case divergences renamed them
                snode = self.tree.treenode.search_nodes(idx=source)[0]
                dnode = self.tree.treenode.search_nodes(idx=dest)[0]
                children = (snode._schild, dnode._schild)
                demog.add(ms.MigrationRateChange(time[0], rate, children))
                demog.add(ms.MigrationRateChange(time[1], 0, children))
                if self._debug:
                    print("mig interv: {}, {}, {}, {}, {:.3f}".format(
                        time[0], time[1], children[0], children[1], rate),
                        file=sys.stderr)

        # sort events by type (so that mass migrations come before pop size changes) and time
        demog = sorted(sorted(list(demog), key=lambda x: x.type), key=lambda x: x.time)
        return demog

    def _get_popconfig(self):
        """
        returns population_configurations for N tips of a tree
<<<<<<< HEAD
        """       
        if not self.Ne:
            # get Ne values from tips of the tree
            nes = self.tree.get_node_values("Ne", show_tips=True)
            nes = nes[-self.tree.ntips:][::-1]

            # list of popconfig objects for each tip
            population_configurations = [
                ms.PopulationConfiguration(sample_size=1, initial_size=nes[i])
                for i in range(self.ntips)]
        else:
            population_configurations = [
                ms.PopulationConfiguration(sample_size=1, initial_size=self.Ne)
                for ntip in range(self.ntips)]
=======
        """
        Ne_vals = []
        for node in self.tree.treenode.traverse():
            if node.is_leaf():
                Ne_vals.append(node.Ne)
        inv_Ne_vals = Ne_vals[::-1]  # this is so they're added to the tree in the right order...
        population_configurations = [
            ms.PopulationConfiguration(sample_size=1,
                                       initial_size=inv_Ne_vals[ntip])
            for ntip in range(self.ntips)]

>>>>>>> 1ad0799d
        return population_configurations

    def _get_SNP_sims(self, nsnps):
        """
        Performs simulations with params varied across input values.
        """
        # migration scenarios from admixture_edges, used in demography
        migmat = np.zeros((self.ntips, self.ntips), dtype=int).tolist()
        self._mtimes = [
            self.test_values[evt]['mtimes'] for evt in
            range(len(self.admixture_edges))
        ]
        self._mrates = [
            self.test_values[evt]['mrates'] for evt in
            range(len(self.admixture_edges))
        ]

        # debug printer
        if self._debug:
            print("pop: Ne:{}, mut:{:.2E}"
                  .format(self.Ne, self.mut),
                  file=sys.stderr)

        # msprime simulation to make tree_sequence generator
        sim = ms.simulate(
            random_seed=self.random.randint(1e9),
            migration_matrix=migmat,
            num_replicates=nsnps * 10000,                 # ensures SNPs
            population_configurations=self._get_popconfig(),  # applies Ne
            demographic_events=self._get_demography(),        # applies popst.
        )
        return sim


    def _get_locus_sim(self, locus_len):
        """
        Performs simulations with params varied across input values.
        """
        # migration scenarios from admixture_edges, used in demography
        migmat = np.zeros((self.ntips, self.ntips), dtype=int).tolist()
        self._mtimes = [
<<<<<<< HEAD
            self.test_values[evt]['mtimes'][evt] for evt in 
=======
            self.test_values[evt]['mtimes'] for evt in
>>>>>>> 1ad0799d
            range(len(self.admixture_edges))
        ]
        self._mrates = [
<<<<<<< HEAD
            self.test_values[evt]['mrates'][evt] for evt in 
=======
            self.test_values[evt]['mrates'] for evt in
>>>>>>> 1ad0799d
            range(len(self.admixture_edges))
        ]

        # debug printer
        if self._debug:
            print("pop: Ne:{}, mut:{:.2E}"
                  .format(self.Ne, self.mut),
                  file=sys.stderr)

        # msprime simulation to make tree_sequence generator
        sim = ms.simulate(
            length=locus_len,
            random_seed=self.random.randint(1e9),
            recombination_rate=self.recomb,
            migration_matrix=migmat,
            num_replicates=1,                 # ensures SNPs
            population_configurations=self._get_popconfig(),  # applies Ne
            demographic_events=self._get_demography(),        # applies popst.
        )
        return sim

<<<<<<< HEAD
    def run_locus(self, size, seqgen=True, force=False, locus_idx=0):
        """
        Doc string...
        """

        # get tree_sequence generator from msprime simulate() call
        if outfile:
            # check if outfile already exists
            outfile_exists = 0
            if os.path.isfile(outfile):
                outfile_exists = 1
                if not force:
                    raise ValueError(
                        'The designated outfile named already exists. '
                        'Use `force=True` to overwrite.')
=======
    def run_locus(self,
                  size,
                  seqgen=True,
                  locus_idx=0):
>>>>>>> 1ad0799d

        msinst = self._get_locus_sim(size)

        # get breakpoints
        msmod = next(msinst)
        breaks = list(msmod.breakpoints())

        # get start and stop indices
        starts = breaks[0:(len(breaks) - 1)]
        stops = breaks[1:len(breaks)]

<<<<<<< HEAD
        # what is the appropriate rounding? (some trees will not exist...)
        bps = (np.round(stops) - np.round(starts)).astype(int)

        # store newick strings
        newicks = []
        for atree in msmod.trees():
            nwk = atree.newick(
                node_labels={i: self.namedict[i] for i in atree.leaves()}
            )
            newicks.append(nwk)
            
        # init dataframe
        df = pd.DataFrame({
            "starts": starts,
            "stops": stops,
            "newicks": newicks,
            "bps": bps,
            },
            columns=['starts', 'stops', 'bps', 'newicks'],
        )
=======
        trees = msmod.trees()
        newicks = []
        for atree in trees:
            newicks.append(atree.newick(node_labels=dict(zip([i for i in atree.leaves()], [self.namedict[i] for i in atree.leaves()]))))
>>>>>>> 1ad0799d

        # mutations from custom model
        if not seqgen:
            sm = SeqModel()

        seqlist = []
        for num in df.index:
            
            # get each gene tree
<<<<<<< HEAD
            gtree = toytree.tree(df['newicks'][num])

            # convert from generations (msprime) to coalescent units (us)
            # TODO: this doesn't seem right, one global Ne for scaling...
            maxheight = gtree.treenode.height / self._Ne / 2
            gt_coalunit = gtree.mod.node_scale_root_height(maxheight)
=======
            gtree = toytree.tree(newicks[num])
>>>>>>> 1ad0799d

            # get the number of base pairs taken up by this gene tree
            gtlen = df['bps'][num]

            # only simulate data if there is bp 
            if gtlen:
                if seqgen:
<<<<<<< HEAD
                    seqdict = self.seqgen_on_tree(
                        newick=gt_coalunit.write(tree_format=5),
                        seqlength=gtlen
                        )
                else:
                    # simulate the sequence for the gene tree
                    seqdict = sm.run(
                        ttree=gt_coalunit,
                        seq_length=gtlen,
                        return_leaves=True,
                        )
=======
                    seqdict = self.seqgen_on_tree(newick=gtree.write(tree_format=5),
                                                  seqlength=gtlen)
                else:
                    # simulate the sequence for the gene tree
                    seqdict = sm.run(ttree=gtree,
                                     seq_length=gtlen,
                                     return_leaves=True)

>>>>>>> 1ad0799d
                seqlist.append(seqdict)

        # concatenate the gene tree sequences together
        dnadict = {}
        for key in seqlist[0].keys():
            dnadict.update({key: np.concatenate([i[key] for i in seqlist])})

<<<<<<< HEAD
        # # write out results to a file
        # if outfile:
        #     if outfile_exists:
        #         os.remove(outfile)
        #     with h5py.File(outfile,'w') as f:
        #         f.create_dataset('starts',shape=(len(starts),),data = starts)
        #         f.create_dataset('stops',shape=(len(stops),),data = stops)
        #         f.create_dataset('bps',shape=(len(bps),),data = bps)
        #         f.create_dataset('newicks',shape=(len(newicks),),data = np.array(newicks).astype('S'))
        #         seqs = f.create_group('seqs')
        #         for i in dnadict.keys():
        #             seqs.create_dataset(i,data=dnadict[i])
        # #dnadict_fin = {}
        # #for key in dnadict.keys():
        # #    dnadict_fin.update({self.namedict[str(key)]:dnadict[key]})

        df = pd.DataFrame({
            "locus_idx": np.repeat(locus_idx, len(starts)),
            "starts": starts,
            "stops": stops,
            "newicks": newicks,
            "bps": bps,
            },
            columns=['locus_idx', 'starts', 'stops', 'bps', 'newicks'])

        return([df, dnadict])


    # def run_several_loci(self,
    #     num_loci, 
    #     size, 
    #     outfile=None, 
    #     seqgen=True, 
    #     return_results=False, 
    #     force=False):

    #     if return_results:
    #         loci_list = []
    #         seq_list = []
    #         for locusrun in range(num_loci):
    #             gt_df, seqs = self.run_locus(size=size,
    #                 outfile=None,
    #                 seqgen=seqgen,
    #                 return_results=True,
    #                 locus_idx=locusrun)
    #             loci_list.append(gt_df)
    #             seq_list.append(seqs)

    #         loci_result = pd.concat(loci_list)
    #         seq_result = {}
    #         for key in seq_list[0].keys():
    #             seq_result.update({key:np.concatenate([i[key] for i in seq_list])})

    #         cumulative_bps = 0
    #         cumulative_list = []
    #         for i in loci_result['bps']:
    #             cumulative_bps+=i
    #             cumulative_list.append(cumulative_bps)
    #         loci_result['cumulative_bps'] = cumulative_list
    #         return(loci_result,seq_result)


    #     else:
    #         if os.path.isfile(outfile):
    #             if not force:
    #                 raise ValueError('The designated outfile named already exists. Use `force=True` to overwrite.')
    #             else:
    #                 os.remove(outfile)
    #         db = h5py.File(outfile,"w")

    #         for locusrun in range(num_loci):
    #             gt_df, seqs = self.run_locus(size=size,
    #                 outfile=None,
    #                 seqgen=seqgen,
    #                 return_results=True,
    #                 locus_idx=locusrun)

    #             newgroup = db.create_group(str(locusrun))
    #             newgroup.create_dataset("starts",data = gt_df['starts'])
    #             newgroup.create_dataset("stops",data = gt_df['stops'])
    #             newgroup.create_dataset("bps",data = gt_df['bps'])
    #             newgroup.create_dataset("newicks",data = gt_df['newicks'].astype('S'))
    #             newergroup = newgroup.create_group("seqs")
    #             for i in seqs.keys():
    #                 newergroup.create_dataset(i,data=seqs[i])

    #         db.close()



    def _get_snps_sim(self):
        """
        Performs simulations with params varied across input values.
        """       
        # migration scenarios from admixture_edges, used in demography
        migmat = np.zeros((self.ntips, self.ntips), dtype=int).tolist()
        self._mtimes = [
            self.test_values[evt]['mtimes'][evt] for evt in 
            range(len(self.admixture_edges))
        ] 
        self._mrates = [
            self.test_values[evt]['mrates'][evt] for evt in 
            range(len(self.admixture_edges))
        ]

        # debug printer
        if self._debug:
            print("pop: Ne:{}, mut:{:.2E}"
                .format(self.Ne, self.mut),
                file=sys.stderr)

        # msprime simulation to make tree_sequence generator
        sim = ms.simulate(
            random_seed=self.random.randint(1e9),
            migration_matrix=migmat,
            num_replicates=self.nsnps * 1000,                 # ensures SNPs 
            population_configurations=self._get_popconfig(),  # applies Ne
            demographic_events=self._get_demography(),        # applies popst. 
        )
        return sim
=======
        df = pd.DataFrame({"locus_idx": np.repeat(locus_idx, len(starts)),
                           "starts": starts,
                           "stops": stops,
                           "genealogies": newicks,
                           "bps": bps},
                          columns=['locus_idx',
                                   'starts',
                                   'stops',
                                   'bps',
                                   'genealogies'])
        return([df, dnadict])

    def run(self,
            num_loci,
            size,
            outfile=None,
            seqgen=True,
            force=False):

        loci_list = []
        seq_list = []
        res_arr = np.zeros((num_loci, self.ntips, size), dtype=np.int8)
        for locusrun in range(num_loci):
            gt_df, seqs = self.run_locus(size=size,
                                         seqgen=seqgen,
                                         locus_idx=locusrun)

            seq_list.append(seqs)
            for keyidx, key in enumerate(self.names):
                res_arr[locusrun, keyidx, :] = seqs[key]

            # count the number of snps in this locus
            _nsnps = 0
            for column in res_arr[locusrun].T:
                if len(np.unique(column)) > 1:
                    _nsnps += 1

            gt_df['nsnps'] = np.repeat(_nsnps, len(gt_df))
            loci_list.append(gt_df)

        loci_result = pd.concat(loci_list)

        cumulative_bps = 0
        cumulative_list = []
        for i in loci_result['bps']:
            cumulative_bps += i
            cumulative_list.append(cumulative_bps)
        loci_result['cumulative_bps'] = cumulative_list
        loci_result['inferred_trees'] = np.repeat(None, len(cumulative_list))

        # reindex
        loci_result = loci_result.set_index(pd.Series(range(len(loci_result))))

        self.df = loci_result
        self.seqs = res_arr
>>>>>>> 1ad0799d

    def plot_test_values(self):

        """
        Returns a toyplot canvas
        """

<<<<<<< HEAD

    def plot_test_values(self):
        """
        Returns a toyplot canvas 
        """
=======
>>>>>>> 1ad0799d
        # canvas, axes = plot_test_values(self.tree)
        if not self.counts.sum():
            raise SimcatError("No mutations generated. First call '.run()'")

        # setup canvas
        canvas = toyplot.Canvas(height=250, width=800)

        ax0 = canvas.cartesian(
            grid=(1, 3, 0))
        ax1 = canvas.cartesian(
            grid=(1, 3, 1),
            xlabel="simulation index",
            ylabel="migration intervals",
            ymin=0,
            ymax=self.tree.treenode.height)  # * 2 * self._Ne)
        ax2 = canvas.cartesian(
            grid=(1, 3, 2),
            xlabel="proportion migrants",
            # xlabel="N migrants (M)",
            ylabel="frequency")

        # advance colors for different edges starting from 1
        colors = iter(toyplot.color.Palette())

        # draw tree
        self.tree.draw(
            tree_style='c',
            node_labels=self.tree.get_node_values("idx", 1, 1),
            tip_labels=False,
            axes=ax0,
            node_sizes=16,
            padding=50)
        ax0.show = False

        # iterate over edges
        for tidx in range(self.aedges):
            color = next(colors)

            # get values for the first admixture edge
            mtimes = self.test_values[tidx]["mtimes"]
            mrates = self.test_values[tidx]["mrates"]
            mt = mtimes[mtimes[:, 0].argsort()]
            boundaries = np.column_stack((mt[:, 0], mt[:, 1]))

            # plot
            for idx in range(boundaries.shape[0]):
                ax1.fill(
                    # boundaries[idx],
                    (boundaries[idx][0], boundaries[idx][0] + 0.1),
                    (idx, idx),
                    (idx + 0.5, idx + 0.5),
                    along='y',
                    color=color,
                    opacity=0.5)

            # migration rates/props
            ax2.bars(
                np.histogram(mrates, bins=20),
                color=color,
                opacity=0.5,
            )

        return canvas, (ax0, ax1, ax2)


    def seqgen_on_tree(self, newick, seqlength):
        fname = os.path.join(tempfile.gettempdir(), str(os.getpid()) + ".tmp")

        with open(fname, 'w') as temp:
            temp.write(newick)

        # write sequence data to a tempfile
        proc1 = subprocess.Popen([
            "seq-gen",
            "-m", "GTR",
            "-l", str(seqlength),  # seq length
            "-s", str(self.mut),  # mutation rate
            fname,
            # ... other model params...,
            ],
            stderr=subprocess.STDOUT,
            stdout=subprocess.PIPE,
        )

        # check for errors
        out, _ = proc1.communicate()
        if proc1.returncode:
            raise Exception("seq-gen error: {}".format(out.decode()))

        # remove the "Time taken: 0.0000 seconds" bug in seq-gen
        physeq = re.sub(
            pattern=r"Time\s\w+:\s\d.\d+\s\w+\n",
            repl="",
            string=out.decode())
        physeq = re.sub(
            pattern=r"Time\s\w+:\s\d+\s\w+\n",
            repl="",
            string=physeq)

        # make seqs into array, sort it, and count differences
        physeq = physeq.strip().split("\n")[-(self.ntips + 1):]

        arr = np.array([list(i.split()[-2:]) for i in physeq[1:]], dtype=bytes)
        names = [arr_ele[0].astype(str) for arr_ele in arr]
        seqs = [arr_ele[1].astype(str) for arr_ele in arr]

        final_seqs = []
        for indv_seq in seqs:
            orig_arrseq = np.array([i for i in indv_seq])
            arrseq = np.zeros(orig_arrseq.shape, dtype=np.int8)
            arrseq[orig_arrseq == "A"] = 0
            arrseq[orig_arrseq == "C"] = 1
            arrseq[orig_arrseq == "G"] = 2
            arrseq[orig_arrseq == "T"] = 3
            final_seqs.append(arrseq)

        return(dict(zip(names, final_seqs)))

    def write_fasta(self, loc, path):
        fastaseq = deepcopy(self.seqs[loc]).astype(str)

        fastaseq[fastaseq == '0'] = "A"
        fastaseq[fastaseq == '1'] = "C"
        fastaseq[fastaseq == '2'] = "G"
        fastaseq[fastaseq == '3'] = "T"

        fasta = []
        for idx, name in enumerate(self.names):
            fasta.append(('>' + name + '\n'))
            fasta.append("".join(fastaseq[idx])+'\n')

        with open(path, 'w') as file:
            for line in fasta:
                file.write(line)

    def _call_iq(self, command_list):
        """ call the command as sps """
        proc = subprocess.Popen(
            command_list,
            stderr=subprocess.STDOUT,
            stdout=subprocess.PIPE
            )
        proc.communicate()
        # return comm[0].decode()

    def infer_trees(self, method='iqtree'):
        for seqnum in range(len(self.seqs)):
            fastapath = "tempfile" + str(np.random.randint(0, 99999)) + ".fasta"
            self.write_fasta(seqnum, fastapath)

            self._call_iq(['iqtree',
                           '-s', fastapath,
                           '-m', 'MFP',
                           '-bb', '1000'])
            if os.path.isfile(fastapath+".treefile"):
                with open(fastapath+".treefile", 'r') as treefile:
                    newick = treefile.read()
                self.df.loc[(self.df['locus_idx'] == seqnum),
                            'inferred_trees'] = newick
                self.newicklist.append(newick)
            for filename in glob.glob(fastapath+"*"):
                os.remove(filename)

    def _run_snps(self, nsnps):

        # temporarily format these as stacked matrices
        tmpcounts = np.zeros((self.nquarts, 16, 16), dtype=np.int64)

        # get tree_sequence for this set
        sims = self._get_SNP_sims(nsnps)

        # store results (nsnps, ntips); def. 1000 SNPs
        snparr = np.zeros((nsnps, self.ntips), dtype=np.int64)

        # continue until all SNPs are sampled from generator
        n_counted_snps = 0

        countem = 0
        while (n_counted_snps < nsnps):
            # try:
            newtree = next(next(sims).trees()).newick()

            filename = str(np.random.randint(1e10)) + '.newick'
            with open(filename, 'w') as f:
                f.write(str(newtree))

            process = subprocess.Popen(['seq-gen',
                                        '-m', 'GTR',
                                        '-l', '1',
                                        '-s', str(self.mut),
                                        filename,
                                        '-or',
                                        '-q'],
                                       stdout=subprocess.PIPE,
                                       stderr=subprocess.PIPE)
            stdout, stderr = process.communicate()

            result = stdout.decode("utf-8").split('\n')[:-1]
            geno = dict([i.split(' ') for i in result[1:]])

            ordered = [geno[np.str(i)] for i in range(1, len(geno)+1)]

            if len(np.unique(ordered)) > 1:
                snparr[n_counted_snps] = base_to_int(ordered)
                n_counted_snps += 1

                countem += 1
            # if os.path.isfile(filename):
            os.remove(filename)
            # else:  # Show an error
            # print("Error: %s file not found" % filename)
            # except:
            #    pass
            #    countem += 1
            #    pass
        # iterator for quartets, e.g., (0, 1, 2, 3), (0, 1, 2, 4)...
        quartidx = 0
        qiter = itt.combinations(range(self.ntips), 4)
        for currquart in qiter:
            # cols indices match tip labels b/c we named tips node.idx
            quartsnps = snparr[:, currquart]
            # save as stacked matrices
            tmpcounts[quartidx] = count_matrix_int(quartsnps)
            # save flattened to counts
            quartidx += 1
        return(np.ravel(tmpcounts))<|MERGE_RESOLUTION|>--- conflicted
+++ resolved
@@ -23,19 +23,8 @@
 import numpy as np
 import pandas as pd
 import msprime as ms
-<<<<<<< HEAD
 from scipy.special import comb
 from _msprime import LibraryError
-=======
-import os
-import glob
-import re
-import subprocess
-import tempfile
-import itertools as itt
-from scipy.special import comb
-from copy import deepcopy
->>>>>>> 1ad0799d
 
 from .jitted import count_matrix_int, base_to_int
 from .utils import get_all_admix_edges, SimcatError
@@ -127,12 +116,12 @@
         seed (int):
             Random number generator for numpy.
         """
-        # init random seed: all np and ms random draws proceed from this.
-        # TODO: still not working...
-
+
+        # for storing inferred trees 
         self.newicklist = []
 
-        self.random = np.random.RandomState()
+        # initialize random seed (TODO: make sure this is working)
+        self.random = np.random.RandomState(seed)
 
         # hidden argument to turn on debugging
         self._debug = debug
@@ -182,7 +171,8 @@
                 if len(edge) != 4:
                     raise ValueError(
                         "admixture edges should each be a tuple with 4 values")
-        self.aedges = (0 if not self.admixture_edges else len(self.admixture_edges))
+        self.aedges = (
+            0 if not self.admixture_edges else len(self.admixture_edges))
 
         # generate sim parameters from the tree and admixture scenarios
         # stores in self.sims 'mrates' and 'mtimes'
@@ -201,6 +191,8 @@
         # fill the counts matrix or call run later
         if run:
             self.run()
+
+
 
     def _get_test_values(self):
         """
@@ -220,7 +212,7 @@
             ...
         }
         """
-
+        # test values will be filled to a dictionary
         self.test_values = {}
 
         # sample times and proportions/rates for admixture intervals
@@ -257,17 +249,22 @@
             snode = self.tree.treenode.search_nodes(idx=iedge[0])[0]
             dnode = self.tree.treenode.search_nodes(idx=iedge[1])[0]
             ival = intervals.get((snode.idx, dnode.idx))
-            dist_ival = ival[1]-ival[0]
+            dist_ival = ival[1] - ival[0]
+
             # intervals mode
             if self.admixture_type:
-                ui = self.random.uniform(ival[0]+mi[0]*dist_ival,
-                                         ival[0]+mi[1]*dist_ival, 2)
+                ui = self.random.uniform(
+                    ival[0] + mi[0] * dist_ival,
+                    ival[0] + mi[1] * dist_ival, 2,
+                )
                 ui = ui.reshape((1, 2))
                 mtimes = np.sort(ui, axis=1)
+
             # pulsed mode
             else:
-                ui = self.random.uniform(ival[0]+mi[0]*dist_ival,
-                                         ival[0]+mi[1]*dist_ival, 1)
+                ui = self.random.uniform(
+                    ival[0] + mi[0] * dist_ival,
+                    ival[0] + mi[1] * dist_ival, 1)
                 mtimes = int(ui[0])
 
             # store values only if migration is high enough to be detectable
@@ -277,11 +274,19 @@
             }
             idx += 1
 
-            # print info
+            # print info when debug flag is on to stderr
             if self._debug:
-                print("migration: edge({}->{}) time({:.3f}, {:.3f}), rate({:.3f}, {:.3f})"
-                      .format(snode.idx, dnode.idx, ival[0], ival[1], mr[0], mr[1]),
-                      file=sys.stderr)
+                print(
+                    "migration: edge({}->{}) time({:.3f}, {:.3f}), "
+                    "rate({:.3f}, {:.3f})"
+                    .format(
+                        snode.idx, dnode.idx, ival[0], ival[1], 
+                        mr[0], mr[1]
+                    ),
+                    file=sys.stderr,
+                )
+
+
 
     def _get_demography(self):
         """
@@ -323,11 +328,12 @@
                 time = int(self.test_values[evt]['mtimes'])
                 source, dest = self.admixture_edges[evt][:2]
 
-                # rename nodes at time of admix in case divergences renamed them
+                # rename nodes at time of admix in case diverge renamed them
                 snode = self.tree.treenode.search_nodes(idx=source)[0]
                 dnode = self.tree.treenode.search_nodes(idx=dest)[0]
                 children = (snode._schild, dnode._schild)
-                demog.add(ms.MassMigration(time, children[0], children[1], rate))
+                demog.add(
+                    ms.MassMigration(time, children[0], children[1], rate))
                 if self._debug:
                     print('mig pulse: {} ({:.3f}), {}, {}, {:.3f}'.format(
                         time, self._mtimes[evt][0], source, dest, rate),
@@ -340,7 +346,7 @@
                 time = (self.test_values[evt]['mtimes']).astype(int)
                 source, dest = self.admixture_edges[evt][:2]
 
-                # rename nodes at time of admix in case divergences renamed them
+                # rename nodes at time of admix in case diverg renamed them
                 snode = self.tree.treenode.search_nodes(idx=source)[0]
                 dnode = self.tree.treenode.search_nodes(idx=dest)[0]
                 children = (snode._schild, dnode._schild)
@@ -351,14 +357,17 @@
                         time[0], time[1], children[0], children[1], rate),
                         file=sys.stderr)
 
-        # sort events by type (so that mass migrations come before pop size changes) and time
-        demog = sorted(sorted(list(demog), key=lambda x: x.type), key=lambda x: x.time)
+        # sort events by type (so that mass migrations come before pop size
+        # changes) and time
+        demog = sorted(list(demog), key=lambda x: x.type)
+        demog = sorted(demog, key=lambda x: x.time)
         return demog
 
+
+
     def _get_popconfig(self):
         """
         returns population_configurations for N tips of a tree
-<<<<<<< HEAD
         """       
         if not self.Ne:
             # get Ne values from tips of the tree
@@ -373,20 +382,9 @@
             population_configurations = [
                 ms.PopulationConfiguration(sample_size=1, initial_size=self.Ne)
                 for ntip in range(self.ntips)]
-=======
-        """
-        Ne_vals = []
-        for node in self.tree.treenode.traverse():
-            if node.is_leaf():
-                Ne_vals.append(node.Ne)
-        inv_Ne_vals = Ne_vals[::-1]  # this is so they're added to the tree in the right order...
-        population_configurations = [
-            ms.PopulationConfiguration(sample_size=1,
-                                       initial_size=inv_Ne_vals[ntip])
-            for ntip in range(self.ntips)]
-
->>>>>>> 1ad0799d
         return population_configurations
+
+
 
     def _get_SNP_sims(self, nsnps):
         """
@@ -413,13 +411,14 @@
         sim = ms.simulate(
             random_seed=self.random.randint(1e9),
             migration_matrix=migmat,
-            num_replicates=nsnps * 10000,                 # ensures SNPs
+            num_replicates=nsnps * 10000,                     # ensures SNPs
             population_configurations=self._get_popconfig(),  # applies Ne
             demographic_events=self._get_demography(),        # applies popst.
         )
         return sim
 
 
+
     def _get_locus_sim(self, locus_len):
         """
         Performs simulations with params varied across input values.
@@ -427,19 +426,11 @@
         # migration scenarios from admixture_edges, used in demography
         migmat = np.zeros((self.ntips, self.ntips), dtype=int).tolist()
         self._mtimes = [
-<<<<<<< HEAD
-            self.test_values[evt]['mtimes'][evt] for evt in 
-=======
-            self.test_values[evt]['mtimes'] for evt in
->>>>>>> 1ad0799d
+            self.test_values['mtimes'][evt] for evt in 
             range(len(self.admixture_edges))
         ]
         self._mrates = [
-<<<<<<< HEAD
-            self.test_values[evt]['mrates'][evt] for evt in 
-=======
-            self.test_values[evt]['mrates'] for evt in
->>>>>>> 1ad0799d
+            self.test_values['mrates'][evt] for evt in 
             range(len(self.admixture_edges))
         ]
 
@@ -461,7 +452,8 @@
         )
         return sim
 
-<<<<<<< HEAD
+
+
     def run_locus(self, size, seqgen=True, force=False, locus_idx=0):
         """
         Doc string...
@@ -477,12 +469,6 @@
                     raise ValueError(
                         'The designated outfile named already exists. '
                         'Use `force=True` to overwrite.')
-=======
-    def run_locus(self,
-                  size,
-                  seqgen=True,
-                  locus_idx=0):
->>>>>>> 1ad0799d
 
         msinst = self._get_locus_sim(size)
 
@@ -494,7 +480,6 @@
         starts = breaks[0:(len(breaks) - 1)]
         stops = breaks[1:len(breaks)]
 
-<<<<<<< HEAD
         # what is the appropriate rounding? (some trees will not exist...)
         bps = (np.round(stops) - np.round(starts)).astype(int)
 
@@ -515,12 +500,6 @@
             },
             columns=['starts', 'stops', 'bps', 'newicks'],
         )
-=======
-        trees = msmod.trees()
-        newicks = []
-        for atree in trees:
-            newicks.append(atree.newick(node_labels=dict(zip([i for i in atree.leaves()], [self.namedict[i] for i in atree.leaves()]))))
->>>>>>> 1ad0799d
 
         # mutations from custom model
         if not seqgen:
@@ -530,16 +509,12 @@
         for num in df.index:
             
             # get each gene tree
-<<<<<<< HEAD
             gtree = toytree.tree(df['newicks'][num])
 
             # convert from generations (msprime) to coalescent units (us)
             # TODO: this doesn't seem right, one global Ne for scaling...
             maxheight = gtree.treenode.height / self._Ne / 2
             gt_coalunit = gtree.mod.node_scale_root_height(maxheight)
-=======
-            gtree = toytree.tree(newicks[num])
->>>>>>> 1ad0799d
 
             # get the number of base pairs taken up by this gene tree
             gtlen = df['bps'][num]
@@ -547,7 +522,6 @@
             # only simulate data if there is bp 
             if gtlen:
                 if seqgen:
-<<<<<<< HEAD
                     seqdict = self.seqgen_on_tree(
                         newick=gt_coalunit.write(tree_format=5),
                         seqlength=gtlen
@@ -559,16 +533,6 @@
                         seq_length=gtlen,
                         return_leaves=True,
                         )
-=======
-                    seqdict = self.seqgen_on_tree(newick=gtree.write(tree_format=5),
-                                                  seqlength=gtlen)
-                else:
-                    # simulate the sequence for the gene tree
-                    seqdict = sm.run(ttree=gtree,
-                                     seq_length=gtlen,
-                                     return_leaves=True)
-
->>>>>>> 1ad0799d
                 seqlist.append(seqdict)
 
         # concatenate the gene tree sequences together
@@ -576,7 +540,6 @@
         for key in seqlist[0].keys():
             dnadict.update({key: np.concatenate([i[key] for i in seqlist])})
 
-<<<<<<< HEAD
         # # write out results to a file
         # if outfile:
         #     if outfile_exists:
@@ -605,67 +568,6 @@
         return([df, dnadict])
 
 
-    # def run_several_loci(self,
-    #     num_loci, 
-    #     size, 
-    #     outfile=None, 
-    #     seqgen=True, 
-    #     return_results=False, 
-    #     force=False):
-
-    #     if return_results:
-    #         loci_list = []
-    #         seq_list = []
-    #         for locusrun in range(num_loci):
-    #             gt_df, seqs = self.run_locus(size=size,
-    #                 outfile=None,
-    #                 seqgen=seqgen,
-    #                 return_results=True,
-    #                 locus_idx=locusrun)
-    #             loci_list.append(gt_df)
-    #             seq_list.append(seqs)
-
-    #         loci_result = pd.concat(loci_list)
-    #         seq_result = {}
-    #         for key in seq_list[0].keys():
-    #             seq_result.update({key:np.concatenate([i[key] for i in seq_list])})
-
-    #         cumulative_bps = 0
-    #         cumulative_list = []
-    #         for i in loci_result['bps']:
-    #             cumulative_bps+=i
-    #             cumulative_list.append(cumulative_bps)
-    #         loci_result['cumulative_bps'] = cumulative_list
-    #         return(loci_result,seq_result)
-
-
-    #     else:
-    #         if os.path.isfile(outfile):
-    #             if not force:
-    #                 raise ValueError('The designated outfile named already exists. Use `force=True` to overwrite.')
-    #             else:
-    #                 os.remove(outfile)
-    #         db = h5py.File(outfile,"w")
-
-    #         for locusrun in range(num_loci):
-    #             gt_df, seqs = self.run_locus(size=size,
-    #                 outfile=None,
-    #                 seqgen=seqgen,
-    #                 return_results=True,
-    #                 locus_idx=locusrun)
-
-    #             newgroup = db.create_group(str(locusrun))
-    #             newgroup.create_dataset("starts",data = gt_df['starts'])
-    #             newgroup.create_dataset("stops",data = gt_df['stops'])
-    #             newgroup.create_dataset("bps",data = gt_df['bps'])
-    #             newgroup.create_dataset("newicks",data = gt_df['newicks'].astype('S'))
-    #             newergroup = newgroup.create_group("seqs")
-    #             for i in seqs.keys():
-    #                 newergroup.create_dataset(i,data=seqs[i])
-
-    #         db.close()
-
-
 
     def _get_snps_sim(self):
         """
@@ -697,78 +599,74 @@
             demographic_events=self._get_demography(),        # applies popst. 
         )
         return sim
-=======
-        df = pd.DataFrame({"locus_idx": np.repeat(locus_idx, len(starts)),
-                           "starts": starts,
-                           "stops": stops,
-                           "genealogies": newicks,
-                           "bps": bps},
-                          columns=['locus_idx',
-                                   'starts',
-                                   'stops',
-                                   'bps',
-                                   'genealogies'])
-        return([df, dnadict])
-
-    def run(self,
-            num_loci,
-            size,
-            outfile=None,
-            seqgen=True,
-            force=False):
-
-        loci_list = []
-        seq_list = []
-        res_arr = np.zeros((num_loci, self.ntips, size), dtype=np.int8)
-        for locusrun in range(num_loci):
-            gt_df, seqs = self.run_locus(size=size,
-                                         seqgen=seqgen,
-                                         locus_idx=locusrun)
-
-            seq_list.append(seqs)
-            for keyidx, key in enumerate(self.names):
-                res_arr[locusrun, keyidx, :] = seqs[key]
-
-            # count the number of snps in this locus
-            _nsnps = 0
-            for column in res_arr[locusrun].T:
-                if len(np.unique(column)) > 1:
-                    _nsnps += 1
-
-            gt_df['nsnps'] = np.repeat(_nsnps, len(gt_df))
-            loci_list.append(gt_df)
-
-        loci_result = pd.concat(loci_list)
-
-        cumulative_bps = 0
-        cumulative_list = []
-        for i in loci_result['bps']:
-            cumulative_bps += i
-            cumulative_list.append(cumulative_bps)
-        loci_result['cumulative_bps'] = cumulative_list
-        loci_result['inferred_trees'] = np.repeat(None, len(cumulative_list))
-
-        # reindex
-        loci_result = loci_result.set_index(pd.Series(range(len(loci_result))))
-
-        self.df = loci_result
-        self.seqs = res_arr
->>>>>>> 1ad0799d
+
+
+
+
+    # =======
+    #         df = pd.DataFrame({"locus_idx": np.repeat(locus_idx, len(starts)),
+    #                            "starts": starts,
+    #                            "stops": stops,
+    #                            "genealogies": newicks,
+    #                            "bps": bps},
+    #                           columns=['locus_idx',
+    #                                    'starts',
+    #                                    'stops',
+    #                                    'bps',
+    #                                    'genealogies'])
+    #         return([df, dnadict])
+
+    # def run(self,
+    #         num_loci,
+    #         size,
+    #         outfile=None,
+    #         seqgen=True,
+    #         force=False):
+
+    #     loci_list = []
+    #     seq_list = []
+    #     res_arr = np.zeros((num_loci, self.ntips, size), dtype=np.int8)
+    #     for locusrun in range(num_loci):
+    #         gt_df, seqs = self.run_locus(size=size,
+    #                                      seqgen=seqgen,
+    #                                      locus_idx=locusrun)
+
+    #         seq_list.append(seqs)
+    #         for keyidx, key in enumerate(self.names):
+    #             res_arr[locusrun, keyidx, :] = seqs[key]
+
+    #         # count the number of snps in this locus
+    #         _nsnps = 0
+    #         for column in res_arr[locusrun].T:
+    #             if len(np.unique(column)) > 1:
+    #                 _nsnps += 1
+
+    #         gt_df['nsnps'] = np.repeat(_nsnps, len(gt_df))
+    #         loci_list.append(gt_df)
+
+    #     loci_result = pd.concat(loci_list)
+
+    #     cumulative_bps = 0
+    #     cumulative_list = []
+    #     for i in loci_result['bps']:
+    #         cumulative_bps += i
+    #         cumulative_list.append(cumulative_bps)
+    #     loci_result['cumulative_bps'] = cumulative_list
+    #     loci_result['inferred_trees'] = np.repeat(None, len(cumulative_list))
+
+    #     # reindex
+    #     loci_result = loci_result.set_index(pd.Series(range(len(loci_result))))
+
+    #     self.df = loci_result
+    #     self.seqs = res_arr
+
+
 
     def plot_test_values(self):
 
         """
         Returns a toyplot canvas
         """
-
-<<<<<<< HEAD
-
-    def plot_test_values(self):
-        """
-        Returns a toyplot canvas 
-        """
-=======
->>>>>>> 1ad0799d
         # canvas, axes = plot_test_values(self.tree)
         if not self.counts.sum():
             raise SimcatError("No mutations generated. First call '.run()'")
@@ -834,6 +732,7 @@
         return canvas, (ax0, ax1, ax2)
 
 
+
     def seqgen_on_tree(self, newick, seqlength):
         fname = os.path.join(tempfile.gettempdir(), str(os.getpid()) + ".tmp")
 
@@ -887,6 +786,8 @@
 
         return(dict(zip(names, final_seqs)))
 
+
+
     def write_fasta(self, loc, path):
         fastaseq = deepcopy(self.seqs[loc]).astype(str)
 
@@ -903,6 +804,9 @@
         with open(path, 'w') as file:
             for line in fasta:
                 file.write(line)
+
+
+
 
     def _call_iq(self, command_list):
         """ call the command as sps """
@@ -913,6 +817,10 @@
             )
         proc.communicate()
         # return comm[0].decode()
+
+
+
+
 
     def infer_trees(self, method='iqtree'):
         for seqnum in range(len(self.seqs)):
@@ -931,6 +839,9 @@
                 self.newicklist.append(newick)
             for filename in glob.glob(fastapath+"*"):
                 os.remove(filename)
+
+
+
 
     def _run_snps(self, nsnps):
 
